--- conflicted
+++ resolved
@@ -122,16 +122,9 @@
                 return 1
 
         logger.info(f"Loading checkpoint from {checkpoint_path}")
-<<<<<<< HEAD
         checkpoint = torch.load(
-            checkpoint_path,
-            map_location=torch.device("cuda" if torch.cuda.is_available() else "cpu"),
-            weights_only=False,
+            checkpoint_path, map_location=device, weights_only=False
         )
-
-=======
-        checkpoint = torch.load(checkpoint_path, map_location=device)
->>>>>>> 084e10fd
         self.model.load_state_dict(checkpoint["model_state_dict"])
 
         if "optimizer_state_dicts" in checkpoint:
